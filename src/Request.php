--- conflicted
+++ resolved
@@ -15,11 +15,6 @@
     public static $version = '1.0';
     public static $POST_INPUT = 'php://input';
 
-<<<<<<< HEAD
-    public function __construct($http_method, $http_url, $parameters = array())
-    {
-        $parameters = array_merge(Util::parseParameters(parse_url($http_url, PHP_URL_QUERY)), $parameters);
-=======
     /**
      * Constructor
      *
@@ -31,7 +26,6 @@
     {
         $parameters = null !== $parameters ? $parameters : array();
         $parameters = array_merge(Util::parseParameters(parse_url($httpUrl, PHP_URL_QUERY)), $parameters);
->>>>>>> c1810d23
         $this->parameters = $parameters;
         $this->httpMethod = $httpMethod;
         $this->httpUrl = $httpUrl;
@@ -101,15 +95,6 @@
      *
      * @return Request
      */
-<<<<<<< HEAD
-    public static function fromConsumerAndToken($consumer, $token, $http_method, $http_url, $parameters = array())
-    {
-        $defaults = array("oauth_version" => Request::$version,
-                          "oauth_nonce" => Request::generateNonce(),
-                          "oauth_timestamp" => Request::generateTimestamp(),
-                          "oauth_consumer_key" => $consumer->key);
-        if ($token) {
-=======
     public static function fromConsumerAndToken(
         Consumer $consumer,
         Token $token = null,
@@ -125,7 +110,6 @@
             "oauth_consumer_key" => $consumer->key
         );
         if (null !== $token) {
->>>>>>> c1810d23
             $defaults['oauth_token'] = $token->key;
         }
 
